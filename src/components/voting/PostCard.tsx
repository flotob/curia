--- conflicted
+++ resolved
@@ -576,19 +576,13 @@
   }, [contentDisplayEditor, router, post.content, buildInternalUrl]); // Rerun if editor or router changes, or content changes (rebinding needed)
 
   return (
-    <article 
+    <div 
       id={`postcard-${post.id}`}
       className={cn(
-<<<<<<< HEAD
         "post-container group",
         hasGating && "gated"
-=======
-        "post-card-container",
-        hasGating && "border-l-4 border-l-blue-500"
->>>>>>> 1cd241d2
       )} 
     >
-<<<<<<< HEAD
       <div className="flex">
         {/* Vote Section */}
         <div className="vote-sidebar">
@@ -606,62 +600,55 @@
           <header className="content-header">
             <div className="flex items-center content-meta mb-2 flex-wrap gap-1 w-full max-w-full overflow-hidden">
               <div className="flex items-center min-w-0">
-                              <UserProfilePopover
-=======
-      {/* Vote Section */}
-      <div className="vote-section">
-        <VoteButton 
-          postId={post.id} 
-          initialUpvoteCount={post.upvote_count} 
-          initialUserHasUpvoted={post.user_has_upvoted}
-          size="default"
-        />
-      </div>
-
-      {/* Main Content Section */}
-      <div className="content-section">
-        <CardHeader className="content-header">
-          <div className="meta-info">
-            <div className="author-info">
-              <UserProfilePopover
->>>>>>> 1cd241d2
-                userId={post.author_user_id}
-                username={authorDisplayName}
-                open={isAuthorPopoverOpen}
-                onOpenChange={setIsAuthorPopoverOpen}
-              >
-                <div className="author-display">
-                  <Avatar className="author-avatar">
-                    <AvatarImage src={post.author_profile_picture_url || undefined} alt={`${authorDisplayName}'s avatar`} />
-                    <AvatarFallback className="avatar-fallback">{avatarFallback}</AvatarFallback>
-                  </Avatar>
-                  <span className="author-name">
-                    {authorDisplayName}
+                <UserProfilePopover
+                  userId={post.author_user_id}
+                  username={authorDisplayName}
+                  open={isAuthorPopoverOpen}
+                  onOpenChange={setIsAuthorPopoverOpen}
+                >
+                  <div className="author-display">
+                    <Avatar className="author-avatar">
+                      <AvatarImage src={post.author_profile_picture_url || undefined} alt={`${authorDisplayName}'s avatar`} />
+                      <AvatarFallback className="avatar-fallback">{avatarFallback}</AvatarFallback>
+                    </Avatar>
+                    <span className="author-name">
+                      {authorDisplayName}
+                    </span>
+                  </div>
+                </UserProfilePopover>
+              </div>
+              {showBoardContext && (
+                <div className="board-context">
+                  <span className="context-separator">in</span>
+                  {!isCurrentlyInThisBoard ? (
+                    <button 
+                      onClick={handleBoardClick}
+                      className="board-link"
+                    >
+                      {post.board_name}
+                    </button>
+                  ) : (
+                    <span className="board-name">{post.board_name}</span>
+                  )}
+                </div>
+              )}
+              <div className="time-info">
+                <span className="time-separator">•</span>
+                <Clock size={12} className="time-icon" /> 
+                <span className="time-text">{timeSinceText}</span>
+              </div>
+              
+              {/* Simple gated indicator */}
+              {hasGating && (
+                <>
+                  <span className="gated-separator">•</span>
+                  <span className="gated-indicator">
+                    <Shield size={10} className="gated-icon" />
+                    Gated
                   </span>
-                </div>
-              </UserProfilePopover>
+                </>
+              )}
             </div>
-            {showBoardContext && (
-              <div className="board-context">
-                <span className="context-separator">in</span>
-                {!isCurrentlyInThisBoard ? (
-                  <button 
-                    onClick={handleBoardClick}
-                    className="board-link"
-                  >
-                    {post.board_name}
-                  </button>
-                ) : (
-                  <span className="board-name">{post.board_name}</span>
-                )}
-              </div>
-            )}
-            <div className="time-info">
-              <span className="time-separator">•</span>
-              <Clock size={12} className="time-icon" /> 
-              <span className="time-text">{timeSinceText}</span>
-            </div>
-<<<<<<< HEAD
             {!isDetailView ? (
               <h2 
                 className="content-title pr-8 cursor-pointer hover:text-primary transition-colors break-words"
@@ -671,52 +658,59 @@
               </h2>
             ) : (
               <h1 className="content-title pr-8 break-words">{post.title}</h1>
-=======
-            
-            {/* Simple gated indicator */}
-            {hasGating && (
-              <>
-                <span className="gated-separator">•</span>
-                <span className="gated-indicator">
-                  <Shield size={10} className="gated-icon" />
-                  Gated
-                </span>
-              </>
->>>>>>> 1cd241d2
             )}
-          </div>
-          {!isDetailView ? (
-            <CardTitle 
-              className="post-title clickable"
-              onClick={handleTitleClick}
-            >
-              {post.title}
-            </CardTitle>
-          ) : (
-            <CardTitle className="post-title">{post.title}</CardTitle>
-          )}
-          
-          {post.content && contentDisplayEditor && (
-            <div className="content-container">
-              <div 
-                className={cn(
-                  "content-wrapper", 
-                  !isPostContentExpanded && "content-collapsed"
-                )}
-              >
+            {post.content && contentDisplayEditor && (
+              <div className="mt-1">
                 <div 
                   className={cn(
-                    "content-inner",
-                    !isPostContentExpanded && "content-with-gradient"
+                    "relative", 
+                    !isPostContentExpanded && "max-h-32 overflow-hidden"
                   )}
                 >
-                  <EditorContent editor={contentDisplayEditor} />
+                  <div 
+                    className={cn(
+                      "prose dark:prose-invert prose-sm sm:prose-base max-w-none focus:outline-none break-words overflow-hidden",
+                      "prose-a:break-words prose-a:max-w-full prose-a:overflow-wrap-anywhere prose-a:word-break-break-all prose-a:hyphens-auto",
+                      "prose-p:break-words prose-p:overflow-wrap-anywhere prose-code:break-words prose-code:overflow-wrap-anywhere",
+                      !isPostContentExpanded && "pb-8"
+                    )}
+                    style={{ wordWrap: 'break-word', overflowWrap: 'anywhere', wordBreak: 'break-word' }}
+                  >
+                    <EditorContent editor={contentDisplayEditor} />
+                  </div>
+                  {!isPostContentExpanded && (
+                    <div className="absolute bottom-0 left-0 right-0 h-16 bg-gradient-to-t from-card to-transparent pointer-events-none" />
+                  )}
                 </div>
-                {!isPostContentExpanded && (
-                  <div className="content-gradient" />
+
+                {!isPostContentExpanded && !showFullContent && (
+                  <div className="mt-1 text-left">
+                     <Button 
+                        variant="link"
+                        size="sm"
+                        onClick={() => setIsPostContentExpanded(true)} 
+                        className="text-primary hover:text-primary/80 px-2 py-1 h-auto font-medium"
+                        aria-label="Show more content"
+                     >
+                        <ChevronDown size={18} className="mr-1.5" /> Show more
+                     </Button>
+                  </div>
+                )}
+
+                {isPostContentExpanded && !showFullContent && (
+                  <div className="mt-1 text-left">
+                     <Button 
+                        variant="link"
+                        size="sm"
+                        onClick={() => setIsPostContentExpanded(false)} 
+                        className="text-primary hover:text-primary/80 px-2 py-1 h-auto font-medium"
+                        aria-label="Show less content"
+                     >
+                        <ChevronUp size={18} className="mr-1.5" /> Show less
+                     </Button>
+                  </div>
                 )}
               </div>
-<<<<<<< HEAD
             )}
             
             {/* Simple gating summary */}
@@ -733,55 +727,8 @@
                       : "Universal Profile required to comment"
                     }
                   </span>
-=======
-
-              {!isPostContentExpanded && !showFullContent && (
-                <div className="expand-control">
-                   <Button 
-                      variant="link"
-                      size="sm"
-                      onClick={() => setIsPostContentExpanded(true)} 
-                      className="expand-button"
-                      aria-label="Show more content"
-                   >
-                      <ChevronDown size={18} className="mr-1.5" /> Show more
-                   </Button>
->>>>>>> 1cd241d2
                 </div>
-              )}
-
-              {isPostContentExpanded && !showFullContent && (
-                <div className="collapse-control">
-                   <Button 
-                      variant="link"
-                      size="sm"
-                      onClick={() => setIsPostContentExpanded(false)} 
-                      className="collapse-button"
-                      aria-label="Show less content"
-                   >
-                      <ChevronUp size={18} className="mr-1.5" /> Show less
-                   </Button>
-                </div>
-              )}
-            </div>
-          )}
-          
-          {/* Simple gating summary */}
-          {hasGating && (
-            <div className="gating-summary">
-              <div className="gating-content">
-                <Badge variant="outline" className="gating-badge">
-                  <Shield size={10} className="mr-1" />
-                  Gated Post
-                </Badge>
-                <span className="gating-text">
-                  {hasLockGating 
-                    ? "Lock requirements must be met to comment"
-                    : "Universal Profile required to comment"
-                  }
-                </span>
               </div>
-<<<<<<< HEAD
             )}
           </header>
 
@@ -802,13 +749,9 @@
                   </Button>
                 ))}
               </div>
-=======
->>>>>>> 1cd241d2
             </div>
           )}
-        </CardHeader>
-
-<<<<<<< HEAD
+
           {/* Post Actions Footer */}
           <footer className="flex justify-between items-center content-meta pt-2 pb-3 md:pb-4 px-3 sm:px-6">
             <div className="flex items-center gap-2 sm:gap-3">
@@ -844,60 +787,36 @@
                   </>
                 )}
               </Button>
-=======
-        {(post.tags && post.tags.length > 0) && (
-          <CardContent className="tags-section">
-            <div className="tags-container">
-              {post.tags.map((tag, index) => (
-                <Button
-                  key={index}
-                  variant="ghost"
-                  size="sm"
-                  onClick={() => handleTagClick(tag)}
-                  className="tag-button"
-                  title={`Filter by "${tag}" tag`}
-                >
-                  #{tag}
-                </Button>
-              ))}
->>>>>>> 1cd241d2
             </div>
-          </CardContent>
-        )}
-
-        <CardFooter className="footer-section">
-          <div className="footer-actions">
-            <Button 
-              variant="ghost" 
-              size="sm" 
-              className="action-button" 
-              onClick={handleCommentClick} 
-              aria-expanded={hasGating ? undefined : showComments}
-              title={hasGating ? "View comments (gated post)" : "Toggle comments"}
-            >
-              <MessageSquare size={14} className="action-icon" /> 
-              <span className="action-text">{post.comment_count}</span>
-              {hasGating && <span className="gated-arrow">→</span>}
-            </Button>
-            <Button 
-              variant="ghost" 
-              size="sm" 
-              className="action-button" 
-              onClick={handleShare}
-              disabled={isGeneratingShareUrl}
-              title={getShareButtonTitle()}
-            >
-              {isGeneratingShareUrl ? (
-                <div className="loading-spinner-small" />
-              ) : (
-                <>
-                  <Share2 size={14} className="action-icon" />
-                  <span className="action-text">
-                    Share{post.share_access_count > 0 && ` (${formatAccessCount(post.share_access_count)})`}
-                  </span>
-                </>
+            <div className="flex items-center gap-1">
+              <Button variant="ghost" size="sm" className="p-1 h-auto">
+                <Bookmark size={14} />
+              </Button>
+              {user?.isAdmin && (
+                <DropdownMenu>
+                  <DropdownMenuTrigger asChild>
+                    <Button variant="ghost" size="icon" className="p-1 h-7 w-7 sm:h-8 sm:w-8">
+                      <MoreVertical size={14} />
+                      <span className="sr-only">Post Options</span>
+                    </Button>
+                  </DropdownMenuTrigger>
+                  <DropdownMenuContent align="end" className="w-48">
+                    <DropdownMenuItem 
+                      onClick={() => setShowMoveDialog(true)}
+                      disabled={movePostMutation.isPending}
+                    >
+                      <Move size={14} className="mr-2" /> Move to Board
+                    </DropdownMenuItem>
+                    <DropdownMenuItem 
+                      onClick={() => deleteMutation.mutate()}
+                      disabled={deleteMutation.isPending}
+                      className="text-destructive focus:text-destructive focus:bg-destructive/10"
+                    >
+                      <Trash size={14} className="mr-2" /> Delete Post
+                    </DropdownMenuItem>
+                  </DropdownMenuContent>
+                </DropdownMenu>
               )}
-<<<<<<< HEAD
             </div>
           </footer>
           
@@ -906,47 +825,7 @@
             <ReactionBar 
               postId={post.id}
             />
-=======
-            </Button>
->>>>>>> 1cd241d2
           </div>
-          <div className="footer-controls">
-            <Button variant="ghost" size="sm" className="control-button">
-              <Bookmark size={14} />
-            </Button>
-            {user?.isAdmin && (
-              <DropdownMenu>
-                <DropdownMenuTrigger asChild>
-                  <Button variant="ghost" size="icon" className="admin-button">
-                    <MoreVertical size={14} />
-                    <span className="sr-only">Post Options</span>
-                  </Button>
-                </DropdownMenuTrigger>
-                <DropdownMenuContent align="end" className="w-48">
-                  <DropdownMenuItem 
-                    onClick={() => setShowMoveDialog(true)}
-                    disabled={movePostMutation.isPending}
-                  >
-                    <Move size={14} className="mr-2" /> Move to Board
-                  </DropdownMenuItem>
-                  <DropdownMenuItem 
-                    onClick={() => deleteMutation.mutate()}
-                    disabled={deleteMutation.isPending}
-                    className="text-destructive focus:text-destructive focus:bg-destructive/10"
-                  >
-                    <Trash size={14} className="mr-2" /> Delete Post
-                  </DropdownMenuItem>
-                </DropdownMenuContent>
-              </DropdownMenu>
-            )}
-          </div>
-        </CardFooter>
-        
-        {/* ReactionBar */}
-        <div className="reactions-section">
-          <ReactionBar 
-            postId={post.id}
-          />
         </div>
       </div>
       
@@ -996,17 +875,7 @@
               disabled={!selectedBoardId || movePostMutation.isPending}
               className="move-button"
             >
-              {movePostMutation.isPending ? (
-                <>
-                  <Move className="mr-2 h-4 w-4 animate-spin" />
-                  Moving...
-                </>
-              ) : (
-                <>
-                  <Move className="mr-2 h-4 w-4" />
-                  Move Post
-                </>
-              )}
+              {movePostMutation.isPending ? 'Moving...' : 'Move Post'}
             </Button>
           </DialogFooter>
         </DialogContent>
@@ -1014,7 +883,6 @@
 
       {/* Comments Section - Conditionally Rendered (only for non-gated posts) */}
       {showComments && !hasGating && (
-<<<<<<< HEAD
         <section className="comments-section">
           <div className="content-padding-2 content-gap-1">
             <h3 className="content-subtitle">Comments</h3>
@@ -1051,38 +919,6 @@
                 onReply={handleReplyToComment}
               />
             </div>
-=======
-        <div className="comments-section">
-          <h4 className="comments-title">Comments</h4>
-          <div className="new-comment-form">
-            <NewCommentForm 
-              postId={post.id} 
-              post={post} 
-              parentCommentId={replyingToCommentId}
-              onCommentPosted={handleCommentPosted} 
-            />
-            {replyingToCommentId && (
-              <div className="reply-status">
-                <span>Replying to comment #{replyingToCommentId}</span>
-                <Button 
-                  variant="ghost" 
-                  size="sm" 
-                  onClick={() => setReplyingToCommentId(null)}
-                  className="cancel-reply"
-                >
-                  Cancel Reply
-                </Button>
-              </div>
-            )}
-          </div>
-          <div className="comments-list">
-            <CommentList 
-              postId={post.id} 
-              highlightCommentId={highlightedCommentId}
-              onCommentHighlighted={() => setHighlightedCommentId(null)}
-              onReply={handleReplyToComment}
-            />
->>>>>>> 1cd241d2
           </div>
         </section>
       )}
@@ -1099,647 +935,6 @@
         isGenerating={isGeneratingShareUrl}
         isWebShareFallback={isWebShareFallback}
       />
-<<<<<<< HEAD
-    </article>
-=======
-      
-      <style jsx>{`
-        /* Mobile-First CSS Grid Layout */
-        .post-card-container {
-          container-type: inline-size;
-          width: 100%;
-          max-width: 100%;
-          overflow: hidden;
-          display: grid;
-          grid-template-columns: auto 1fr;
-          grid-template-areas: 
-            "vote content";
-          box-shadow: 0 1px 3px 0 rgb(0 0 0 / 0.1), 0 1px 2px -1px rgb(0 0 0 / 0.1);
-          transition: box-shadow 0.2s ease;
-          word-wrap: break-word;
-          overflow-wrap: anywhere;
-        }
-        
-        .post-card-container:hover {
-          box-shadow: 0 4px 6px -1px rgb(0 0 0 / 0.1), 0 2px 4px -2px rgb(0 0 0 / 0.1);
-        }
-        
-        /* Vote Section */
-        .vote-section {
-          grid-area: vote;
-          display: flex;
-          flex-direction: column;
-          align-items: center;
-          justify-content: flex-start;
-          padding: 0.75rem;
-          background: hsl(var(--muted) / 0.3);
-          border-right: 1px solid hsl(var(--border));
-          min-width: fit-content;
-        }
-        
-        /* Content Section */
-        .content-section {
-          grid-area: content;
-          display: grid;
-          grid-template-rows: auto auto auto auto auto;
-          grid-template-areas:
-            "header"
-            "tags"
-            "footer"
-            "reactions"
-            "comments";
-          min-width: 0;
-          overflow: hidden;
-        }
-        
-        .content-header {
-          grid-area: header;
-          padding: 0.75rem 1rem 0.5rem;
-        }
-        
-        /* Meta Information */
-        .meta-info {
-          display: flex;
-          flex-wrap: wrap;
-          align-items: center;
-          gap: 0.25rem;
-          font-size: 0.75rem;
-          color: hsl(var(--muted-foreground));
-          margin-bottom: 0.5rem;
-          min-width: 0;
-          overflow: hidden;
-        }
-        
-        .author-info {
-          display: flex;
-          align-items: center;
-          min-width: 0;
-        }
-        
-        .author-display {
-          display: flex;
-          align-items: center;
-          min-width: 0;
-          cursor: pointer;
-          transition: color 0.2s ease;
-        }
-        
-        .author-display:hover {
-          color: hsl(var(--primary));
-        }
-        
-        .author-avatar {
-          height: 1.25rem;
-          width: 1.25rem;
-          margin-right: 0.5rem;
-          flex-shrink: 0;
-          transition: all 0.2s ease;
-        }
-        
-        .author-display:hover .author-avatar {
-          ring: 2px solid hsl(var(--primary) / 0.3);
-        }
-        
-        .avatar-fallback {
-          font-size: 0.75rem;
-        }
-        
-        .author-name {
-          font-weight: 500;
-          color: hsl(var(--foreground));
-          white-space: nowrap;
-          overflow: hidden;
-          text-overflow: ellipsis;
-          min-width: 0;
-          transition: color 0.2s ease;
-        }
-        
-        .author-display:hover .author-name {
-          color: hsl(var(--primary));
-        }
-        
-        .board-context {
-          display: flex;
-          align-items: center;
-          gap: 0.25rem;
-          min-width: 0;
-        }
-        
-        .context-separator {
-          margin: 0 0.25rem;
-          flex-shrink: 0;
-        }
-        
-        .board-link {
-          font-weight: 500;
-          color: hsl(var(--primary));
-          cursor: pointer;
-          text-decoration: underline;
-          text-decoration-color: transparent;
-          text-underline-offset: 2px;
-          transition: all 0.2s ease;
-          white-space: nowrap;
-          overflow: hidden;
-          text-overflow: ellipsis;
-          min-width: 0;
-          background: none;
-          border: none;
-          padding: 0;
-        }
-        
-        .board-link:hover {
-          color: hsl(var(--primary) / 0.8);
-          text-decoration-color: currentColor;
-        }
-        
-        .board-name {
-          font-weight: 500;
-          color: hsl(var(--primary));
-          white-space: nowrap;
-          overflow: hidden;
-          text-overflow: ellipsis;
-          min-width: 0;
-        }
-        
-        .time-info {
-          display: flex;
-          align-items: center;
-          gap: 0.25rem;
-          min-width: 0;
-        }
-        
-        .time-separator {
-          margin: 0 0.25rem;
-          flex-shrink: 0;
-        }
-        
-        .time-icon {
-          flex-shrink: 0;
-        }
-        
-        .time-text {
-          white-space: nowrap;
-          overflow: hidden;
-          text-overflow: ellipsis;
-          min-width: 0;
-        }
-        
-        .gated-separator {
-          margin: 0 0.25rem;
-          flex-shrink: 0;
-        }
-        
-        .gated-indicator {
-          display: flex;
-          align-items: center;
-          font-size: 0.75rem;
-          color: hsl(var(--primary));
-          flex-shrink: 0;
-        }
-        
-        .gated-icon {
-          margin-right: 0.25rem;
-        }
-        
-        /* Post Title */
-        .post-title {
-          font-size: 1rem;
-          line-height: 1.4;
-          font-weight: 600;
-          padding-right: 2rem;
-          word-wrap: break-word;
-          overflow-wrap: anywhere;
-          margin-bottom: 0;
-        }
-        
-        .post-title.clickable {
-          cursor: pointer;
-          transition: color 0.2s ease;
-        }
-        
-        .post-title.clickable:hover {
-          color: hsl(var(--primary));
-        }
-        
-        /* Content Container */
-        .content-container {
-          margin-top: 0.25rem;
-        }
-        
-        .content-wrapper {
-          position: relative;
-        }
-        
-        .content-collapsed {
-          max-height: 8rem;
-          overflow: hidden;
-        }
-        
-        .content-inner {
-          word-wrap: break-word;
-          overflow-wrap: anywhere;
-          word-break: break-word;
-        }
-        
-        .content-with-gradient {
-          padding-bottom: 2rem;
-        }
-        
-        .content-gradient {
-          position: absolute;
-          bottom: 0;
-          left: 0;
-          right: 0;
-          height: 4rem;
-          background: linear-gradient(to top, hsl(var(--card)), transparent);
-          pointer-events: none;
-        }
-        
-        .expand-control,
-        .collapse-control {
-          margin-top: 0.25rem;
-          text-align: left;
-        }
-        
-        .expand-button,
-        .collapse-button {
-          color: hsl(var(--primary));
-          font-weight: 500;
-          padding: 0.25rem 0.5rem;
-          height: auto;
-          transition: color 0.2s ease;
-        }
-        
-        .expand-button:hover,
-        .collapse-button:hover {
-          color: hsl(var(--primary) / 0.8);
-        }
-        
-        /* Gating Summary */
-        .gating-summary {
-          margin-top: 0.75rem;
-        }
-        
-        .gating-content {
-          display: flex;
-          align-items: center;
-          gap: 0.5rem;
-          flex-wrap: wrap;
-        }
-        
-        .gating-badge {
-          font-size: 0.75rem;
-          background: hsl(var(--primary) / 0.1);
-          border-color: hsl(var(--primary) / 0.2);
-          color: hsl(var(--primary));
-        }
-        
-        .gating-text {
-          font-size: 0.75rem;
-          color: hsl(var(--muted-foreground));
-        }
-        
-        /* Tags Section */
-        .tags-section {
-          grid-area: tags;
-          padding: 0.5rem 1rem;
-        }
-        
-        .tags-container {
-          display: flex;
-          flex-wrap: wrap;
-          gap: 0.375rem;
-        }
-        
-        .tag-button {
-          height: auto;
-          padding: 0.25rem 0.5rem;
-          font-size: 0.75rem;
-          font-weight: 400;
-          background: hsl(var(--secondary));
-          color: hsl(var(--secondary-foreground));
-          border-radius: 9999px;
-          border: 1px solid transparent;
-          transition: all 0.2s ease;
-        }
-        
-        .tag-button:hover {
-          background: hsl(var(--secondary) / 0.8);
-          color: hsl(var(--foreground));
-          border-color: hsl(var(--primary) / 0.2);
-        }
-        
-        /* Footer Section */
-        .footer-section {
-          grid-area: footer;
-          display: flex;
-          justify-content: space-between;
-          align-items: center;
-          padding: 0.5rem 1rem;
-          font-size: 0.875rem;
-          color: hsl(var(--muted-foreground));
-        }
-        
-        .footer-actions {
-          display: flex;
-          align-items: center;
-          gap: 0.75rem;
-        }
-        
-        .action-button {
-          padding: 0.25rem;
-          height: auto;
-          font-size: 0.75rem;
-          display: flex;
-          align-items: center;
-          gap: 0.25rem;
-        }
-        
-        .action-icon {
-          flex-shrink: 0;
-        }
-        
-        .action-text {
-          white-space: nowrap;
-        }
-        
-        .gated-arrow {
-          margin-left: 0.25rem;
-          color: hsl(var(--primary));
-        }
-        
-        .loading-spinner-small {
-          width: 0.875rem;
-          height: 0.875rem;
-          border: 2px solid currentColor;
-          border-top: 2px solid transparent;
-          border-radius: 50%;
-          animation: spin 1s linear infinite;
-        }
-        
-        .footer-controls {
-          display: flex;
-          align-items: center;
-          gap: 0.25rem;
-        }
-        
-        .control-button {
-          padding: 0.25rem;
-          height: 1.75rem;
-          width: 1.75rem;
-        }
-        
-        .admin-button {
-          padding: 0.25rem;
-          height: 1.75rem;
-          width: 1.75rem;
-        }
-        
-        /* Reactions Section */
-        .reactions-section {
-          grid-area: reactions;
-          padding: 0 1rem 0.75rem;
-          opacity: 0.5;
-          transition: opacity 0.3s ease;
-        }
-        
-        .post-card-container:hover .reactions-section {
-          opacity: 1;
-        }
-        
-        /* Comments Section */
-        .comments-section {
-          grid-area: comments;
-          border-top: 1px solid hsl(var(--border));
-          padding: 0.75rem 1rem;
-        }
-        
-        .comments-title {
-          font-size: 0.875rem;
-          font-weight: 600;
-          margin-bottom: 0.75rem;
-        }
-        
-        .new-comment-form {
-          margin-bottom: 1rem;
-        }
-        
-        .reply-status {
-          margin-top: 0.5rem;
-          font-size: 0.875rem;
-          color: hsl(var(--muted-foreground));
-          display: flex;
-          align-items: center;
-          justify-content: space-between;
-          flex-wrap: wrap;
-          gap: 0.5rem;
-        }
-        
-        .cancel-reply {
-          font-size: 0.75rem;
-        }
-        
-        .comments-list {
-          margin-top: 1rem;
-        }
-        
-        /* Move Dialog */
-        .move-dialog {
-          max-width: min(90vw, 26.5rem);
-          margin: 0 1rem;
-        }
-        
-        .move-title {
-          font-size: 1.125rem;
-        }
-        
-        .move-description {
-          font-size: 0.875rem;
-        }
-        
-        .move-content {
-          display: grid;
-          gap: 1rem;
-          padding: 1rem 0;
-        }
-        
-        .board-selection {
-          display: grid;
-          gap: 0.5rem;
-        }
-        
-        .board-option-name {
-          font-weight: 500;
-        }
-        
-        .board-option-desc {
-          font-size: 0.75rem;
-          color: hsl(var(--muted-foreground));
-        }
-        
-        .loading-boards {
-          padding: 0.75rem;
-          border: 1px solid hsl(var(--border));
-          border-radius: 0.375rem;
-          background: hsl(var(--muted) / 0.5);
-        }
-        
-        .loading-text {
-          font-size: 0.875rem;
-          color: hsl(var(--muted-foreground));
-        }
-        
-        .move-footer {
-          display: flex;
-          flex-direction: column;
-          gap: 0.5rem;
-        }
-        
-        .cancel-button,
-        .move-button {
-          width: 100%;
-        }
-        
-        /* Container Queries for Progressive Enhancement */
-        @container (min-width: 480px) {
-          .vote-section {
-            padding: 1rem;
-          }
-          
-          .content-header {
-            padding: 1rem 1.5rem 0.75rem;
-          }
-          
-          .tags-section {
-            padding: 0.75rem 1.5rem;
-          }
-          
-          .footer-section {
-            padding: 0.75rem 1.5rem;
-          }
-          
-          .reactions-section {
-            padding: 0 1.5rem 1rem;
-          }
-          
-          .comments-section {
-            padding: 1rem 1.5rem;
-          }
-          
-          .author-avatar {
-            height: 1.5rem;
-            width: 1.5rem;
-          }
-          
-          .meta-info {
-            font-size: 0.875rem;
-          }
-          
-          .post-title {
-            font-size: 1.125rem;
-          }
-          
-          .action-button {
-            font-size: 0.875rem;
-          }
-          
-          .move-footer {
-            flex-direction: row;
-            justify-content: flex-end;
-          }
-          
-          .cancel-button,
-          .move-button {
-            width: auto;
-          }
-        }
-        
-        @container (min-width: 768px) {
-          .vote-section {
-            padding: 1.25rem;
-          }
-          
-          .content-header {
-            padding: 1.25rem 2rem 1rem;
-          }
-          
-          .tags-section {
-            padding: 1rem 2rem;
-          }
-          
-          .footer-section {
-            padding: 1rem 2rem;
-          }
-          
-          .reactions-section {
-            padding: 0 2rem 1.25rem;
-          }
-          
-          .comments-section {
-            padding: 1.25rem 2rem;
-          }
-          
-          .post-title {
-            font-size: 1.25rem;
-          }
-          
-          .tags-container {
-            gap: 0.5rem;
-          }
-          
-          .footer-actions {
-            gap: 1rem;
-          }
-        }
-        
-        /* Animation Keyframes */
-        @keyframes spin {
-          from {
-            transform: rotate(0deg);
-          }
-          to {
-            transform: rotate(360deg);
-          }
-        }
-        
-        /* Responsive Typography Scale */
-        @container (min-width: 320px) {
-          .post-card-container {
-            font-size: 0.875rem;
-            line-height: 1.5;
-          }
-        }
-        
-        @container (min-width: 640px) {
-          .post-card-container {
-            font-size: 0.9375rem;
-            line-height: 1.6;
-          }
-        }
-        
-        @container (min-width: 768px) {
-          .post-card-container {
-            font-size: 1rem;
-            line-height: 1.6;
-          }
-        }
-        
-        /* Prevent Horizontal Scroll */
-        .post-card-container,
-        .content-section,
-        .post-card-container * {
-          box-sizing: border-box;
-          word-wrap: break-word;
-          overflow-wrap: anywhere;
-        }
-        
-        .content-section {
-          overflow-x: hidden;
-          width: 100%;
-          min-width: 0;
-        }
-      `}</style>
-    </Card>
->>>>>>> 1cd241d2
+    </div>
   );
 }; 